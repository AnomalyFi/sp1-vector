--- conflicted
+++ resolved
@@ -59,21 +59,6 @@
 
         let client = ProverClient::new();
         let (pk, _) = client.setup(ELF);
-<<<<<<< HEAD
-        let use_kms_relayer: bool = env::var("USE_KMS_RELAYER")
-            .unwrap_or("false".to_string())
-            .parse()
-            .unwrap();
-        let chain_id: u64 = env::var("CHAIN_ID")
-            .expect("CHAIN_ID not set")
-            .parse()
-            .unwrap();
-        let rpc_url = env::var("RPC_URL")
-            .expect("RPC_URL not set")
-            .parse()
-            .unwrap();
-=======
->>>>>>> 254e8de4
 
         let rpc_client = jsonrpc_client::JSONRPCClient::new(
             env::var("RPC_URL").unwrap().as_str(),
